/***********************************************************************************************************************
 *
 * Copyright (C) 2010 by the Stratosphere project (http://stratosphere.eu)
 *
 * Licensed under the Apache License, Version 2.0 (the "License"); you may not use this file except in compliance with
 * the License. You may obtain a copy of the License at
 *
 *     http://www.apache.org/licenses/LICENSE-2.0
 *
 * Unless required by applicable law or agreed to in writing, software distributed under the License is distributed on
 * an "AS IS" BASIS, WITHOUT WARRANTIES OR CONDITIONS OF ANY KIND, either express or implied. See the License for the
 * specific language governing permissions and limitations under the License.
 *
 **********************************************************************************************************************/

package eu.stratosphere.pact.runtime.task;

import java.util.ArrayList;
import java.util.Iterator;
import java.util.List;

import junit.framework.Assert;

import org.apache.commons.logging.Log;
import org.apache.commons.logging.LogFactory;
import org.junit.Test;

import eu.stratosphere.pact.common.contract.ReduceContract.Combinable;
import eu.stratosphere.pact.common.stubs.Collector;
import eu.stratosphere.pact.common.stubs.ReduceStub;
import eu.stratosphere.pact.common.type.PactRecord;
import eu.stratosphere.pact.common.type.base.PactInteger;
import eu.stratosphere.pact.runtime.task.util.TaskConfig.LocalStrategy;
import eu.stratosphere.pact.runtime.test.util.RegularlyGeneratedInputGenerator;
import eu.stratosphere.pact.runtime.test.util.TaskTestBase;

<<<<<<< HEAD
@SuppressWarnings("unchecked")
=======
@SuppressWarnings( {"javadoc", "unchecked"} )
>>>>>>> 302fb446
public class ReduceTaskExternalITCase extends TaskTestBase {

	private static final Log LOG = LogFactory.getLog(ReduceTaskExternalITCase.class);
	
	List<PactRecord> outList = new ArrayList<PactRecord>();

	@Test
	public void testSingleLevelMergeReduceTask() {

		int keyCnt = 8192;
		int valCnt = 8;
		
		super.initEnvironment(3*1024*1024);
		super.addInput(new RegularlyGeneratedInputGenerator(keyCnt, valCnt, false), 1);
		super.addOutput(this.outList);
		
		ReduceTask testTask = new ReduceTask();
		super.getTaskConfig().setLocalStrategy(LocalStrategy.SORT);
		super.getTaskConfig().setMemorySize(3 * 1024 * 1024);
		super.getTaskConfig().setNumFilehandles(2);
		super.getTaskConfig().setLocalStrategyKeyTypes(0, new int[]{0});
		super.getTaskConfig().setLocalStrategyKeyTypes(new Class[]{ PactInteger.class });
		
		super.registerTask(testTask, MockReduceStub.class);
		
		try {
			testTask.invoke();
		} catch (Exception e) {
			LOG.debug(e);
			Assert.fail("Invoke method caused exception.");
		}
		
		Assert.assertTrue("Resultset size was "+this.outList.size()+". Expected was "+keyCnt, this.outList.size() == keyCnt);
		
<<<<<<< HEAD
		for(PactRecord record : outList) {
=======
		for(PactRecord record : this.outList) {
>>>>>>> 302fb446
			Assert.assertTrue("Incorrect result", record.getField(1, PactInteger.class).getValue() == valCnt-record.getField(0, PactInteger.class).getValue());
		}
		
		this.outList.clear();
				
	}
	
	@Test
	public void testMultiLevelMergeReduceTask() {

		int keyCnt = 32768;
		int valCnt = 8;
		
		super.initEnvironment(3*1024*1024);
		super.addInput(new RegularlyGeneratedInputGenerator(keyCnt, valCnt, false), 1);
		super.addOutput(this.outList);
		
		ReduceTask testTask = new ReduceTask();
		super.getTaskConfig().setLocalStrategy(LocalStrategy.SORT);
		super.getTaskConfig().setMemorySize(3 * 1024 * 1024);
		super.getTaskConfig().setNumFilehandles(2);
		super.getTaskConfig().setLocalStrategyKeyTypes(0, new int[]{0});
		super.getTaskConfig().setLocalStrategyKeyTypes(new Class[]{ PactInteger.class });
		
		super.registerTask(testTask, MockReduceStub.class);
		
		try {
			testTask.invoke();
		} catch (Exception e) {
			LOG.debug(e);
			Assert.fail("Invoke method caused exception.");
		}
		
		Assert.assertTrue("Resultset size was "+this.outList.size()+". Expected was "+keyCnt, this.outList.size() == keyCnt);
		
<<<<<<< HEAD
		for(PactRecord record : outList) {
=======
		for(PactRecord record : this.outList) {
>>>>>>> 302fb446
			Assert.assertTrue("Incorrect result", record.getField(1, PactInteger.class).getValue() == valCnt-record.getField(0, PactInteger.class).getValue());
		}
		
		this.outList.clear();
				
	}
	
	@Test
	public void testSingleLevelMergeCombiningReduceTask() {

		int keyCnt = 8192;
		int valCnt = 8;
		
		super.initEnvironment(3*1024*1024);
		super.addInput(new RegularlyGeneratedInputGenerator(keyCnt, valCnt, false), 1);
		super.addOutput(this.outList);
		
		ReduceTask testTask = new ReduceTask();
		super.getTaskConfig().setLocalStrategy(LocalStrategy.COMBININGSORT);
		super.getTaskConfig().setMemorySize(3 * 1024 * 1024);
		super.getTaskConfig().setNumFilehandles(2);
		super.getTaskConfig().setLocalStrategyKeyTypes(0, new int[]{0});
		super.getTaskConfig().setLocalStrategyKeyTypes(new Class[]{ PactInteger.class });
		
		super.registerTask(testTask, MockCombiningReduceStub.class);
		
		try {
			testTask.invoke();
		} catch (Exception e) {
			LOG.debug(e);
			Assert.fail("Invoke method caused exception.");
		}
		
		int expSum = 0;
		for(int i=1;i<valCnt;i++) {
			expSum+=i;
		}
		
		Assert.assertTrue("Resultset size was "+this.outList.size()+". Expected was "+keyCnt, this.outList.size() == keyCnt);
		
<<<<<<< HEAD
		for(PactRecord record : outList) {
=======
		for(PactRecord record : this.outList) {
>>>>>>> 302fb446
			Assert.assertTrue("Incorrect result", record.getField(1, PactInteger.class).getValue() == expSum-record.getField(0, PactInteger.class).getValue());
		}
		
		this.outList.clear();
		
	}
	
	
	@Test
	public void testMultiLevelMergeCombiningReduceTask() {

		int keyCnt = 32768;
		int valCnt = 8;
		
		super.initEnvironment(3*1024*1024);
		super.addInput(new RegularlyGeneratedInputGenerator(keyCnt, valCnt, false), 1);
		super.addOutput(this.outList);
		
		ReduceTask testTask = new ReduceTask();
		super.getTaskConfig().setLocalStrategy(LocalStrategy.COMBININGSORT);
		super.getTaskConfig().setMemorySize(3 * 1024 * 1024);
		super.getTaskConfig().setNumFilehandles(2);
		super.getTaskConfig().setLocalStrategyKeyTypes(0, new int[]{0});
		super.getTaskConfig().setLocalStrategyKeyTypes(new Class[]{ PactInteger.class });
		
		super.registerTask(testTask, MockCombiningReduceStub.class);
		
		try {
			testTask.invoke();
		} catch (Exception e) {
			LOG.debug(e);
			Assert.fail("Invoke method caused exception.");
		}
		
		int expSum = 0;
		for(int i=1;i<valCnt;i++) {
			expSum+=i;
		}
		
		Assert.assertTrue("Resultset size was "+this.outList.size()+". Expected was "+keyCnt, this.outList.size() == keyCnt);
		
<<<<<<< HEAD
		for(PactRecord record : outList) {
=======
		for(PactRecord record : this.outList) {
>>>>>>> 302fb446
			Assert.assertTrue("Incorrect result", record.getField(1, PactInteger.class).getValue() == expSum-record.getField(0, PactInteger.class).getValue());
		}
		
		this.outList.clear();
		
	}
	
	public static class MockReduceStub extends ReduceStub {

		private final PactInteger key = new PactInteger();
		private final PactInteger value = new PactInteger();

		@Override
		public void reduce(Iterator<PactRecord> records, Collector out)
				throws Exception {
			PactRecord element = null;
			int cnt = 0;
			while (records.hasNext()) {
				element = records.next();
				cnt++;
			}
<<<<<<< HEAD
			element.getField(0, key);
			value.setValue(cnt - key.getValue());
			element.setField(1, value);
=======
			element.getField(0, this.key);
			this.value.setValue(cnt - this.key.getValue());
			element.setField(1, this.value);
>>>>>>> 302fb446
			out.collect(element);
		}
	}
	
	@Combinable
	public static class MockCombiningReduceStub extends ReduceStub {

		private final PactInteger key = new PactInteger();
		private final PactInteger value = new PactInteger();
		private final PactInteger combineValue = new PactInteger();

		@Override
		public void reduce(Iterator<PactRecord> records, Collector out)
				throws Exception {
			PactRecord element = null;
			int sum = 0;
			while (records.hasNext()) {
				element = records.next();
				element.getField(1, this.value);
				
				sum += this.value.getValue();
			}
<<<<<<< HEAD
			element.getField(0, key);
			value.setValue(sum - key.getValue());
			element.setField(1, value);
=======
			element.getField(0, this.key);
			this.value.setValue(sum - this.key.getValue());
			element.setField(1, this.value);
>>>>>>> 302fb446
			out.collect(element);
		}
		
		@Override
		public void combine(Iterator<PactRecord> records, Collector out)
				throws Exception {
			PactRecord element = null;
			int sum = 0;
			while (records.hasNext()) {
				element = records.next();
<<<<<<< HEAD
				element.getField(1, combineValue);
				
				sum += combineValue.getValue();
			}
			
			combineValue.setValue(sum);
			element.setField(1, combineValue);
=======
				element.getField(1, this.combineValue);
				
				sum += this.combineValue.getValue();
			}
			
			this.combineValue.setValue(sum);
			element.setField(1, this.combineValue);
>>>>>>> 302fb446
			out.collect(element);
		}
		
	}
	
}<|MERGE_RESOLUTION|>--- conflicted
+++ resolved
@@ -34,11 +34,7 @@
 import eu.stratosphere.pact.runtime.test.util.RegularlyGeneratedInputGenerator;
 import eu.stratosphere.pact.runtime.test.util.TaskTestBase;
 
-<<<<<<< HEAD
-@SuppressWarnings("unchecked")
-=======
 @SuppressWarnings( {"javadoc", "unchecked"} )
->>>>>>> 302fb446
 public class ReduceTaskExternalITCase extends TaskTestBase {
 
 	private static final Log LOG = LogFactory.getLog(ReduceTaskExternalITCase.class);
@@ -73,11 +69,7 @@
 		
 		Assert.assertTrue("Resultset size was "+this.outList.size()+". Expected was "+keyCnt, this.outList.size() == keyCnt);
 		
-<<<<<<< HEAD
-		for(PactRecord record : outList) {
-=======
-		for(PactRecord record : this.outList) {
->>>>>>> 302fb446
+		for(PactRecord record : this.outList) {
 			Assert.assertTrue("Incorrect result", record.getField(1, PactInteger.class).getValue() == valCnt-record.getField(0, PactInteger.class).getValue());
 		}
 		
@@ -113,11 +105,7 @@
 		
 		Assert.assertTrue("Resultset size was "+this.outList.size()+". Expected was "+keyCnt, this.outList.size() == keyCnt);
 		
-<<<<<<< HEAD
-		for(PactRecord record : outList) {
-=======
-		for(PactRecord record : this.outList) {
->>>>>>> 302fb446
+		for(PactRecord record : this.outList) {
 			Assert.assertTrue("Incorrect result", record.getField(1, PactInteger.class).getValue() == valCnt-record.getField(0, PactInteger.class).getValue());
 		}
 		
@@ -158,11 +146,7 @@
 		
 		Assert.assertTrue("Resultset size was "+this.outList.size()+". Expected was "+keyCnt, this.outList.size() == keyCnt);
 		
-<<<<<<< HEAD
-		for(PactRecord record : outList) {
-=======
-		for(PactRecord record : this.outList) {
->>>>>>> 302fb446
+		for(PactRecord record : this.outList) {
 			Assert.assertTrue("Incorrect result", record.getField(1, PactInteger.class).getValue() == expSum-record.getField(0, PactInteger.class).getValue());
 		}
 		
@@ -204,11 +188,7 @@
 		
 		Assert.assertTrue("Resultset size was "+this.outList.size()+". Expected was "+keyCnt, this.outList.size() == keyCnt);
 		
-<<<<<<< HEAD
-		for(PactRecord record : outList) {
-=======
-		for(PactRecord record : this.outList) {
->>>>>>> 302fb446
+		for(PactRecord record : this.outList) {
 			Assert.assertTrue("Incorrect result", record.getField(1, PactInteger.class).getValue() == expSum-record.getField(0, PactInteger.class).getValue());
 		}
 		
@@ -230,15 +210,9 @@
 				element = records.next();
 				cnt++;
 			}
-<<<<<<< HEAD
-			element.getField(0, key);
-			value.setValue(cnt - key.getValue());
-			element.setField(1, value);
-=======
 			element.getField(0, this.key);
 			this.value.setValue(cnt - this.key.getValue());
 			element.setField(1, this.value);
->>>>>>> 302fb446
 			out.collect(element);
 		}
 	}
@@ -261,15 +235,9 @@
 				
 				sum += this.value.getValue();
 			}
-<<<<<<< HEAD
-			element.getField(0, key);
-			value.setValue(sum - key.getValue());
-			element.setField(1, value);
-=======
 			element.getField(0, this.key);
 			this.value.setValue(sum - this.key.getValue());
 			element.setField(1, this.value);
->>>>>>> 302fb446
 			out.collect(element);
 		}
 		
@@ -280,15 +248,6 @@
 			int sum = 0;
 			while (records.hasNext()) {
 				element = records.next();
-<<<<<<< HEAD
-				element.getField(1, combineValue);
-				
-				sum += combineValue.getValue();
-			}
-			
-			combineValue.setValue(sum);
-			element.setField(1, combineValue);
-=======
 				element.getField(1, this.combineValue);
 				
 				sum += this.combineValue.getValue();
@@ -296,7 +255,6 @@
 			
 			this.combineValue.setValue(sum);
 			element.setField(1, this.combineValue);
->>>>>>> 302fb446
 			out.collect(element);
 		}
 		
